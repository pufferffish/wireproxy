--- conflicted
+++ resolved
@@ -171,16 +171,11 @@
 	keys := strings.Split(key, ",")
 	var ips = make([]netip.Addr, 0, len(keys))
 	for _, str := range keys {
-<<<<<<< HEAD
 		str = strings.TrimSpace(str)
 		if len(str) == 0 {
 			continue
 		}
-		prefix, err := netip.ParsePrefix(str)
-		if err != nil {
-			return nil, err
-		}
-=======
+    
 		if addr, err := netip.ParseAddr(str); err == nil {
 			ips = append(ips, addr)
 		} else {
@@ -188,8 +183,7 @@
 			if err != nil {
 				return nil, err
 			}
->>>>>>> 42a097d4
-
+      
 			addr := prefix.Addr()
 			ips = append(ips, addr)
 		}
